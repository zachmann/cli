package cli

import (
	"errors"
	"flag"
	"reflect"
	"strings"
	"syscall"
)

// Context is a type that is passed through to
// each Handler action in a cli application. Context
// can be used to retrieve context-specific args and
// parsed command-line options.
type Context struct {
<<<<<<< HEAD
	App     *App
	Command *Command

=======
	App           *App
	Command       Command
	shellComplete bool
>>>>>>> c717f7a2
	flagSet       *flag.FlagSet
	parentContext *Context
}

// NewContext creates a new context. For use in when invoking an App or Command action.
func NewContext(app *App, set *flag.FlagSet, parentCtx *Context) *Context {
	c := &Context{App: app, flagSet: set, parentContext: parentCtx}

	if parentCtx != nil {
		c.shellComplete = parentCtx.shellComplete
	}

	return c
}

// NumFlags returns the number of flags set
func (c *Context) NumFlags() int {
	return c.flagSet.NFlag()
}

// Set sets a context flag to a value.
func (c *Context) Set(name, value string) error {
	c.setFlags = nil
	return c.flagSet.Set(name, value)
}

<<<<<<< HEAD
=======
// GlobalSet sets a context flag to a value on the global flagset
func (c *Context) GlobalSet(name, value string) error {
	globalContext(c).setFlags = nil
	return globalContext(c).flagSet.Set(name, value)
}

>>>>>>> c717f7a2
// IsSet determines if the flag was actually set
func (c *Context) IsSet(name string) bool {
	if fs := lookupFlagSet(name, c); fs != nil {
		isSet := false
		fs.Visit(func(f *flag.Flag) {
			if f.Name == name {
				isSet = true
			}
		})
		if isSet {
			return true
		}
	}

<<<<<<< HEAD
	// XXX hack to support IsSet for flags with EnvVar
	//
	// There isn't an easy way to do this with the current implementation since
	// whether a flag was set via an environment variable is very difficult to
	// determine here. Instead, we intend to introduce a backwards incompatible
	// change in version 2 to add `IsSet` to the Flag interface to push the
	// responsibility closer to where the information required to determine
	// whether a flag is set by non-standard means such as environment
	// variables is avaliable.
	//
	// See https://github.com/urfave/cli/issues/294 for additional discussion
	f := lookupFlag(name, c)
	if f == nil {
		return false
=======
				eachName(envVarValue.String(), func(envVar string) {
					envVar = strings.TrimSpace(envVar)
					if _, ok := syscall.Getenv(envVar); ok {
						c.setFlags[name] = true
						return
					}
				})
			})
		}
>>>>>>> c717f7a2
	}

	val := reflect.ValueOf(f)
	if val.Kind() == reflect.Ptr {
		val = val.Elem()
	}

	envVarValues := val.FieldByName("EnvVars")
	if !envVarValues.IsValid() {
		return false
	}

	for _, envVar := range envVarValues.Interface().([]string) {
		envVar = strings.TrimSpace(envVar)
		if envVal := os.Getenv(envVar); envVal != "" {
			return true
		}
	}

	return false
}

// LocalFlagNames returns a slice of flag names used in this context.
func (c *Context) LocalFlagNames() []string {
	names := []string{}
	c.flagSet.Visit(makeFlagNameVisitor(&names))
	return names
}

// FlagNames returns a slice of flag names used by the this context and all of
// its parent contexts.
func (c *Context) FlagNames() []string {
	names := []string{}
	for _, ctx := range c.Lineage() {
		ctx.flagSet.Visit(makeFlagNameVisitor(&names))
	}
	return names
}

// Lineage returns *this* context and all of its ancestor contexts in order from
// child to parent
func (c *Context) Lineage() []*Context {
	lineage := []*Context{}

<<<<<<< HEAD
	for cur := c; cur != nil; cur = cur.parentContext {
		lineage = append(lineage, cur)
	}

	return lineage
}
=======
// value returns the value of the flag coressponding to `name`
func (c *Context) value(name string) interface{} {
	return c.flagSet.Lookup(name).Value.(flag.Getter).Get()
}

// Args contains apps console arguments
type Args []string
>>>>>>> c717f7a2

// Args returns the command line arguments associated with the context.
func (c *Context) Args() Args {
	ret := args(c.flagSet.Args())
	return &ret
}

// NArg returns the number of the command line arguments.
func (c *Context) NArg() int {
	return c.Args().Len()
}

func lookupFlag(name string, ctx *Context) Flag {
	for _, c := range ctx.Lineage() {
		if c.Command == nil {
			continue
		}

		for _, f := range c.Command.Flags {
			for _, n := range f.Names() {
				if n == name {
					return f
				}
			}
		}
	}

	if ctx.App != nil {
		for _, f := range ctx.App.Flags {
			for _, n := range f.Names() {
				if n == name {
					return f
				}
			}
		}
	}

	return nil
}

func lookupFlagSet(name string, ctx *Context) *flag.FlagSet {
	for _, c := range ctx.Lineage() {
		if f := c.flagSet.Lookup(name); f != nil {
			return c.flagSet
		}
	}

	return nil
}

func copyFlag(name string, ff *flag.Flag, set *flag.FlagSet) {
	switch ff.Value.(type) {
	case Serializeder:
		set.Set(name, ff.Value.(Serializeder).Serialized())
	default:
		set.Set(name, ff.Value.String())
	}
}

func normalizeFlags(flags []Flag, set *flag.FlagSet) error {
	visited := make(map[string]bool)
	set.Visit(func(f *flag.Flag) {
		visited[f.Name] = true
	})
	for _, f := range flags {
		parts := f.Names()
		if len(parts) == 1 {
			continue
		}
		var ff *flag.Flag
		for _, name := range parts {
			name = strings.Trim(name, " ")
			if visited[name] {
				if ff != nil {
					return errors.New("Cannot use two forms of the same flag: " + name + " " + ff.Name)
				}
				ff = set.Lookup(name)
			}
		}
		if ff == nil {
			continue
		}
		for _, name := range parts {
			name = strings.Trim(name, " ")
			if !visited[name] {
				copyFlag(name, ff, set)
			}
		}
	}
	return nil
}

func makeFlagNameVisitor(names *[]string) func(*flag.Flag) {
	return func(f *flag.Flag) {
		nameParts := strings.Split(f.Name, ",")
		name := strings.TrimSpace(nameParts[0])

		for _, part := range nameParts {
			part = strings.TrimSpace(part)
			if len(part) > len(name) {
				name = part
			}
		}

		if name != "" {
			(*names) = append(*names, name)
		}
	}
}<|MERGE_RESOLUTION|>--- conflicted
+++ resolved
@@ -3,9 +3,9 @@
 import (
 	"errors"
 	"flag"
+	"os"
 	"reflect"
 	"strings"
-	"syscall"
 )
 
 // Context is a type that is passed through to
@@ -13,15 +13,10 @@
 // can be used to retrieve context-specific args and
 // parsed command-line options.
 type Context struct {
-<<<<<<< HEAD
-	App     *App
-	Command *Command
-
-=======
 	App           *App
-	Command       Command
+	Command       *Command
 	shellComplete bool
->>>>>>> c717f7a2
+
 	flagSet       *flag.FlagSet
 	parentContext *Context
 }
@@ -44,19 +39,9 @@
 
 // Set sets a context flag to a value.
 func (c *Context) Set(name, value string) error {
-	c.setFlags = nil
 	return c.flagSet.Set(name, value)
 }
 
-<<<<<<< HEAD
-=======
-// GlobalSet sets a context flag to a value on the global flagset
-func (c *Context) GlobalSet(name, value string) error {
-	globalContext(c).setFlags = nil
-	return globalContext(c).flagSet.Set(name, value)
-}
-
->>>>>>> c717f7a2
 // IsSet determines if the flag was actually set
 func (c *Context) IsSet(name string) bool {
 	if fs := lookupFlagSet(name, c); fs != nil {
@@ -71,7 +56,6 @@
 		}
 	}
 
-<<<<<<< HEAD
 	// XXX hack to support IsSet for flags with EnvVar
 	//
 	// There isn't an easy way to do this with the current implementation since
@@ -86,17 +70,6 @@
 	f := lookupFlag(name, c)
 	if f == nil {
 		return false
-=======
-				eachName(envVarValue.String(), func(envVar string) {
-					envVar = strings.TrimSpace(envVar)
-					if _, ok := syscall.Getenv(envVar); ok {
-						c.setFlags[name] = true
-						return
-					}
-				})
-			})
-		}
->>>>>>> c717f7a2
 	}
 
 	val := reflect.ValueOf(f)
@@ -141,22 +114,12 @@
 func (c *Context) Lineage() []*Context {
 	lineage := []*Context{}
 
-<<<<<<< HEAD
 	for cur := c; cur != nil; cur = cur.parentContext {
 		lineage = append(lineage, cur)
 	}
 
 	return lineage
 }
-=======
-// value returns the value of the flag coressponding to `name`
-func (c *Context) value(name string) interface{} {
-	return c.flagSet.Lookup(name).Value.(flag.Getter).Get()
-}
-
-// Args contains apps console arguments
-type Args []string
->>>>>>> c717f7a2
 
 // Args returns the command line arguments associated with the context.
 func (c *Context) Args() Args {
