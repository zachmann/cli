--- conflicted
+++ resolved
@@ -136,15 +136,11 @@
 
 // Prints the version number of the App
 func ShowVersion(c *Context) {
-<<<<<<< HEAD
+	VersionPrinter(c)
+}
+
+func printVersion(c *Context) {
 	io.WriteString(c.App.Writer, fmt.Sprintf("%v version %v\n", c.App.Name, c.App.Version))
-=======
-	VersionPrinter(c)
-}
-
-func printVersion(c *Context) {
-	fmt.Printf("%v version %v\n", c.App.Name, c.App.Version)
->>>>>>> 9908e965
 }
 
 // Prints the lists of commands within a given context
