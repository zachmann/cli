package cli

import (
	"fmt"
	"io/ioutil"
	"strings"
)

// Command is a subcommand for a cli.App.
type Command struct {
	// The name of the command
	Name string
	// short name of the command. Typically one character
	ShortName string
	// A short description of the usage of this command
	Usage string
	// A longer explanation of how the command works
	Description string
	// The function to call when checking for bash command completions
	BashComplete func(context *Context)
	// An action to execute before any sub-subcommands are run, but after the context is ready
	// If a non-nil error is returned, no sub-subcommands are run
	Before func(context *Context) error
	// An action to execute after any subcommands are run, but after the subcommand has finished
	// It is run even if Action() panics
	After func(context *Context) error
	// The function to call when this command is invoked
	Action func(context *Context)
	// List of child commands
	Subcommands []Command
	// List of flags to parse
	Flags []Flag
	// Treat all flags as normal arguments if true
	SkipFlagParsing bool
	// Boolean to hide built-in help command
	HideHelp bool
}

// Invokes the command given the context, parses ctx.Args() to generate command-specific flags
func (c Command) Run(ctx *Context) error {

	if len(c.Subcommands) > 0 || c.Before != nil || c.After != nil {
		return c.startApp(ctx)
	}

	if !c.HideHelp && (HelpFlag != BoolFlag{}) {
		// append help to flags
		c.Flags = append(
			c.Flags,
			HelpFlag,
		)
	}

	if ctx.App.EnableBashCompletion {
		c.Flags = append(c.Flags, BashCompletionFlag)
	}

	set := flagSet(c.Name, c.Flags)
	set.SetOutput(ioutil.Discard)

	firstFlagIndex := -1
	terminatorIndex := -1
	for index, arg := range ctx.Args() {
		if arg == "--" {
			terminatorIndex = index
			break
		} else if strings.HasPrefix(arg, "-") && firstFlagIndex == -1 {
			firstFlagIndex = index
		}
	}

	var err error
	if firstFlagIndex > -1 && !c.SkipFlagParsing {
		args := ctx.Args()
		regularArgs := make([]string, len(args[1:firstFlagIndex]))
		copy(regularArgs, args[1:firstFlagIndex])

		var flagArgs []string
		if terminatorIndex > -1 {
			flagArgs = args[firstFlagIndex:terminatorIndex]
			regularArgs = append(regularArgs, args[terminatorIndex:]...)
		} else {
			flagArgs = args[firstFlagIndex:]
		}

		err = set.Parse(append(flagArgs, regularArgs...))
	} else {
		err = set.Parse(ctx.Args().Tail())
	}

<<<<<<< HEAD
	// Define here so it closes over the above variables
	showErrAndHelp := func(err error) {
		fmt.Println(err)
		fmt.Println("")
		ShowCommandHelp(ctx, c.Name)
		fmt.Println("")
	}

	if err != nil {
		showErrAndHelp(fmt.Errorf("Incorrect Usage."))
=======
	if err != nil {
		fmt.Fprint(ctx.App.Writer, "Incorrect Usage.\n\n")
		ShowCommandHelp(ctx, c.Name)
		fmt.Fprintln(ctx.App.Writer)
>>>>>>> 50c77ece
		return err
	}

	nerr := normalizeFlags(c.Flags, set)
	if nerr != nil {
<<<<<<< HEAD
		showErrAndHelp(nerr)
=======
		fmt.Fprintln(ctx.App.Writer, nerr)
		fmt.Fprintln(ctx.App.Writer)
		ShowCommandHelp(ctx, c.Name)
		fmt.Fprintln(ctx.App.Writer)
>>>>>>> 50c77ece
		return nerr
	}

	cerr := checkRequiredFlags(c.Flags, set)
	if cerr != nil {
		showErrAndHelp(cerr)
		return cerr
	}

	context := NewContext(ctx.App, set, ctx.globalSet)

	if checkCommandCompletions(context, c.Name) {
		return nil
	}

	if checkCommandHelp(context, c.Name) {
		return nil
	}
	context.Command = c
	c.Action(context)
	return nil
}

// Returns true if Command.Name or Command.ShortName matches given name
func (c Command) HasName(name string) bool {
	return c.Name == name || c.ShortName == name
}

func (c Command) startApp(ctx *Context) error {
	app := NewApp()

	// set the name and usage
	app.Name = fmt.Sprintf("%s %s", ctx.App.Name, c.Name)
	if c.Description != "" {
		app.Usage = c.Description
	} else {
		app.Usage = c.Usage
	}

	// set CommandNotFound
	app.CommandNotFound = ctx.App.CommandNotFound

	// set the flags and commands
	app.Commands = c.Subcommands
	app.Flags = c.Flags
	app.HideHelp = c.HideHelp

	// bash completion
	app.EnableBashCompletion = ctx.App.EnableBashCompletion
	if c.BashComplete != nil {
		app.BashComplete = c.BashComplete
	}

	// set the actions
	app.Before = c.Before
	app.After = c.After
	if c.Action != nil {
		app.Action = c.Action
	} else {
		app.Action = helpSubcommand.Action
	}

	return app.RunAsSubcommand(ctx)
}<|MERGE_RESOLUTION|>--- conflicted
+++ resolved
@@ -88,36 +88,22 @@
 		err = set.Parse(ctx.Args().Tail())
 	}
 
-<<<<<<< HEAD
 	// Define here so it closes over the above variables
 	showErrAndHelp := func(err error) {
-		fmt.Println(err)
-		fmt.Println("")
+		fmt.Fprintln(ctx.App.Writer, err)
+		fmt.Fprintln(ctx.App.Writer)
 		ShowCommandHelp(ctx, c.Name)
-		fmt.Println("")
+		fmt.Fprintln(ctx.App.Writer)
 	}
 
 	if err != nil {
 		showErrAndHelp(fmt.Errorf("Incorrect Usage."))
-=======
-	if err != nil {
-		fmt.Fprint(ctx.App.Writer, "Incorrect Usage.\n\n")
-		ShowCommandHelp(ctx, c.Name)
-		fmt.Fprintln(ctx.App.Writer)
->>>>>>> 50c77ece
 		return err
 	}
 
 	nerr := normalizeFlags(c.Flags, set)
 	if nerr != nil {
-<<<<<<< HEAD
 		showErrAndHelp(nerr)
-=======
-		fmt.Fprintln(ctx.App.Writer, nerr)
-		fmt.Fprintln(ctx.App.Writer)
-		ShowCommandHelp(ctx, c.Name)
-		fmt.Fprintln(ctx.App.Writer)
->>>>>>> 50c77ece
 		return nerr
 	}
 
