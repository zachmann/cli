package cli

import (
	"bytes"
	"errors"
	"fmt"
	"testing"
)

func TestHandleExitCoder_nil(t *testing.T) {
	exitCode := 0
	called := false

	OsExiter = func(rc int) {
		if !called {
			exitCode = rc
			called = true
		}
	}

	defer func() { OsExiter = fakeOsExiter }()

	HandleExitCoder(nil)

	expect(t, exitCode, 0)
	expect(t, called, false)
}

func TestHandleExitCoder_ExitCoder(t *testing.T) {
	exitCode := 0
	called := false

	OsExiter = func(rc int) {
		if !called {
			exitCode = rc
			called = true
		}
	}

	defer func() { OsExiter = fakeOsExiter }()

	HandleExitCoder(Exit("galactic perimeter breach", 9))

	expect(t, exitCode, 9)
	expect(t, called, true)
}

func TestHandleExitCoder_MultiErrorWithExitCoder(t *testing.T) {
	exitCode := 0
	called := false

	OsExiter = func(rc int) {
		if !called {
			exitCode = rc
			called = true
		}
	}

	defer func() { OsExiter = fakeOsExiter }()

<<<<<<< HEAD
	exitErr := Exit("galactic perimeter breach", 9)
	err := newMultiError(errors.New("wowsa"), errors.New("egad"), exitErr)
=======
	exitErr := NewExitError("galactic perimeter breach", 9)
	exitErr2 := NewExitError("last ExitCoder", 11)
	err := NewMultiError(errors.New("wowsa"), errors.New("egad"), exitErr, exitErr2)
>>>>>>> c717f7a2
	HandleExitCoder(err)

	expect(t, exitCode, 11)
	expect(t, called, true)
}

// make a stub to not import pkg/errors
type ErrorWithFormat struct {
	error
}

func NewErrorWithFormat(m string) *ErrorWithFormat {
	return &ErrorWithFormat{error: errors.New(m)}
}

func (f *ErrorWithFormat) Format(s fmt.State, verb rune) {
	fmt.Fprintf(s, "This the format: %v", f.error)
}

func TestHandleExitCoder_ErrorWithFormat(t *testing.T) {
	called := false

	OsExiter = func(rc int) {
		if !called {
			called = true
		}
	}
	ErrWriter = &bytes.Buffer{}

	defer func() {
		OsExiter = fakeOsExiter
		ErrWriter = fakeErrWriter
	}()

	err := NewExitError(NewErrorWithFormat("I am formatted"), 1)
	HandleExitCoder(err)

	expect(t, called, true)
	expect(t, ErrWriter.(*bytes.Buffer).String(), "This the format: I am formatted\n")
}

func TestHandleExitCoder_MultiErrorWithFormat(t *testing.T) {
	called := false

	OsExiter = func(rc int) {
		if !called {
			called = true
		}
	}
	ErrWriter = &bytes.Buffer{}

	defer func() { OsExiter = fakeOsExiter }()

	err := NewMultiError(NewErrorWithFormat("err1"), NewErrorWithFormat("err2"))
	HandleExitCoder(err)

	expect(t, called, true)
	expect(t, ErrWriter.(*bytes.Buffer).String(), "This the format: err1\nThis the format: err2\n")
}<|MERGE_RESOLUTION|>--- conflicted
+++ resolved
@@ -58,14 +58,9 @@
 
 	defer func() { OsExiter = fakeOsExiter }()
 
-<<<<<<< HEAD
 	exitErr := Exit("galactic perimeter breach", 9)
-	err := newMultiError(errors.New("wowsa"), errors.New("egad"), exitErr)
-=======
-	exitErr := NewExitError("galactic perimeter breach", 9)
-	exitErr2 := NewExitError("last ExitCoder", 11)
-	err := NewMultiError(errors.New("wowsa"), errors.New("egad"), exitErr, exitErr2)
->>>>>>> c717f7a2
+	exitErr2 := Exit("last ExitCoder", 11)
+	err := newMultiError(errors.New("wowsa"), errors.New("egad"), exitErr, exitErr2)
 	HandleExitCoder(err)
 
 	expect(t, exitCode, 11)
