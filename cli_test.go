package cli_test

import (
	"os"

	"github.com/codegangsta/cli"
)

func Example() {
	app := cli.NewApp()
	app.Name = "todo"
	app.Usage = "task list on the command line"
	app.Commands = []cli.Command{
		{
			Name:      "add",
			ShortName: "a",
			Usage:     "add a task to the list",
			Action: func(c *cli.Context) {
				println("added task: ", c.Args().First())
			},
		},
		{
			Name:      "complete",
			ShortName: "c",
			Usage:     "complete a task on the list",
			Action: func(c *cli.Context) {
				println("completed task: ", c.Args().First())
			},
		},
	}

	app.Run(os.Args)
}

func ExampleSubcommand() {
	app := cli.NewApp()
	app.Name = "say"
	app.Commands = []cli.Command{
		{
			Name:        "hello",
			ShortName:   "hi",
			Usage:       "use it to see a description",
			Description: "This is how we describe hello the function",
			Subcommands: []cli.Command{
				{
					Name:        "english",
					ShortName:   "en",
					Usage:       "sends a greeting in english",
					Description: "greets someone in english",
					Flags: []cli.Flag{
<<<<<<< HEAD
						cli.StringFlag{
							Name:  "name",
							Value: "Bob",
							Usage: "Name of the person to greet",
						},
=======
						cli.StringFlag{Name: "name", Value: "Bob", Usage: "Name of the person to greet"},
>>>>>>> 27ecc971
					},
					Action: func(c *cli.Context) {
						println("Hello, ", c.String("name"))
					},
				}, {
					Name:      "spanish",
					ShortName: "sp",
					Usage:     "sends a greeting in spanish",
					Flags: []cli.Flag{
<<<<<<< HEAD
						cli.StringFlag{
							Name:  "surname",
							Value: "Jones",
							Usage: "Surname of the person to greet",
						},
=======
						cli.StringFlag{Name: "surname", Value: "Jones", Usage: "Surname of the person to greet"},
>>>>>>> 27ecc971
					},
					Action: func(c *cli.Context) {
						println("Hola, ", c.String("surname"))
					},
				}, {
					Name:      "french",
					ShortName: "fr",
					Usage:     "sends a greeting in french",
					Flags: []cli.Flag{
<<<<<<< HEAD
						cli.StringFlag{
							Name:  "nickname",
							Value: "Stevie",
							Usage: "Nickname of the person to greet",
						},
=======
						cli.StringFlag{Name: "nickname", Value: "Stevie", Usage: "Nickname of the person to greet"},
>>>>>>> 27ecc971
					},
					Action: func(c *cli.Context) {
						println("Bonjour, ", c.String("nickname"))
					},
				},
			},
		}, {
			Name:  "bye",
			Usage: "says goodbye",
			Action: func(c *cli.Context) {
				println("bye")
			},
		},
	}

	app.Run(os.Args)
}<|MERGE_RESOLUTION|>--- conflicted
+++ resolved
@@ -48,15 +48,11 @@
 					Usage:       "sends a greeting in english",
 					Description: "greets someone in english",
 					Flags: []cli.Flag{
-<<<<<<< HEAD
 						cli.StringFlag{
 							Name:  "name",
 							Value: "Bob",
 							Usage: "Name of the person to greet",
 						},
-=======
-						cli.StringFlag{Name: "name", Value: "Bob", Usage: "Name of the person to greet"},
->>>>>>> 27ecc971
 					},
 					Action: func(c *cli.Context) {
 						println("Hello, ", c.String("name"))
@@ -66,15 +62,11 @@
 					ShortName: "sp",
 					Usage:     "sends a greeting in spanish",
 					Flags: []cli.Flag{
-<<<<<<< HEAD
 						cli.StringFlag{
 							Name:  "surname",
 							Value: "Jones",
 							Usage: "Surname of the person to greet",
 						},
-=======
-						cli.StringFlag{Name: "surname", Value: "Jones", Usage: "Surname of the person to greet"},
->>>>>>> 27ecc971
 					},
 					Action: func(c *cli.Context) {
 						println("Hola, ", c.String("surname"))
@@ -84,15 +76,11 @@
 					ShortName: "fr",
 					Usage:     "sends a greeting in french",
 					Flags: []cli.Flag{
-<<<<<<< HEAD
 						cli.StringFlag{
 							Name:  "nickname",
 							Value: "Stevie",
 							Usage: "Nickname of the person to greet",
 						},
-=======
-						cli.StringFlag{Name: "nickname", Value: "Stevie", Usage: "Nickname of the person to greet"},
->>>>>>> 27ecc971
 					},
 					Action: func(c *cli.Context) {
 						println("Bonjour, ", c.String("nickname"))
