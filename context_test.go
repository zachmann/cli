--- conflicted
+++ resolved
@@ -147,7 +147,6 @@
 	expect(t, c.NumFlags(), 2)
 }
 
-<<<<<<< HEAD
 func TestContext_GlobalFlag(t *testing.T) {
 	var globalFlag string
 	var globalFlagSet bool
@@ -202,13 +201,13 @@
 
 	expect(t, subcommandRun, true)
 	expect(t, parentFlag, true)
-=======
+}
+
 func TestContext_Set(t *testing.T) {
 	set := flag.NewFlagSet("test", 0)
 	set.Int("int", 5, "an int")
-	c := cli.NewContext(nil, set, nil)
+	c := NewContext(nil, set, nil)
 
 	c.Set("int", "1")
 	expect(t, c.Int("int"), 1)
->>>>>>> a3b93076
 }