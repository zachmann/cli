package cli

import (
	"fmt"
	"io"
	"io/ioutil"
	"os"
	"text/tabwriter"
	"text/template"
	"time"
)

// App is the main structure of a cli application. It is recomended that
// and app be created with the cli.NewApp() function
type App struct {
	// The name of the program. Defaults to os.Args[0]
	Name string
	// Description of the program.
	Usage string
	// Version of the program
	Version string
	// List of commands to execute
	Commands []Command
	// List of flags to parse
	Flags []Flag
	// Boolean to enable bash completion commands
	EnableBashCompletion bool
	// Boolean to hide built-in help command
	HideHelp bool
	// Boolean to hide built-in version flag
	HideVersion bool
	// An action to execute when the bash-completion flag is set
	BashComplete func(context *Context)
	// An action to execute before any subcommands are run, but after the context is ready
	// If a non-nil error is returned, no subcommands are run
	Before func(context *Context) error
	// An action to execute after any subcommands are run, but after the subcommand has finished
	// It is run even if Action() panics
	After func(context *Context) error
	// The action to execute when no subcommands are specified
	Action func(context *Context)
	// Execute this function if the proper command cannot be found
	CommandNotFound func(context *Context, command string)
	// Compilation date
	Compiled time.Time
	// Author
	Author string
	// Author e-mail
	Email string
	// Writer writer to write output to
	Writer io.Writer
}

// Tries to find out when this binary was compiled.
// Returns the current time if it fails to find it.
func compileTime() time.Time {
	info, err := os.Stat(os.Args[0])
	if err != nil {
		return time.Now()
	}
	return info.ModTime()
}

// Creates a new cli Application with some reasonable defaults for Name, Usage, Version and Action.
func NewApp() *App {
	return &App{
		Name:         os.Args[0],
		Usage:        "A new cli application",
		Version:      "0.0.0",
		BashComplete: DefaultAppComplete,
		Action:       helpCommand.Action,
		Compiled:     compileTime(),
		Author:       "Author",
		Email:        "unknown@email",
		Writer:       os.Stdout,
	}
}

// Entry point to the cli app. Parses the arguments slice and routes to the proper flag/args combination
func (a *App) Run(arguments []string) (err error) {
	if HelpPrinter == nil {
		defer func() {
			HelpPrinter = nil
		}()

		HelpPrinter = func(templ string, data interface{}) {
			w := tabwriter.NewWriter(a.Writer, 0, 8, 1, '\t', 0)
			t := template.Must(template.New("help").Parse(templ))
			err := t.Execute(w, data)
			if err != nil {
				panic(err)
			}
			w.Flush()
		}
	}

	// append help to commands
	if a.Command(helpCommand.Name) == nil && !a.HideHelp {
		a.Commands = append(a.Commands, helpCommand)
		if (HelpFlag != BoolFlag{}) {
			a.appendFlag(HelpFlag)
		}
	}

	//append version/help flags
	if a.EnableBashCompletion {
		a.appendFlag(BashCompletionFlag)
	}

	if !a.HideVersion {
		a.appendFlag(VersionFlag)
	}

	// parse flags
	set := flagSet(a.Name, a.Flags)
	set.SetOutput(ioutil.Discard)
	err = set.Parse(arguments[1:])
	nerr := normalizeFlags(a.Flags, set)
<<<<<<< HEAD
	cerr := checkRequiredFlags(a.Flags, set)

	context := NewContext(a, set, set)

	// Define here so it closes over the above variables
	showErrAndHelp := func(err error) {
		fmt.Println(err)
		fmt.Println("")
		ShowAppHelp(context)
		fmt.Println("")
	}

	if nerr != nil {
		showErrAndHelp(nerr)
=======
	if nerr != nil {
		fmt.Fprintln(a.Writer, nerr)
		context := NewContext(a, set, set)
		ShowAppHelp(context)
		fmt.Fprintln(a.Writer)
>>>>>>> 50c77ece
		return nerr
	}

	if cerr != nil {
		showErrAndHelp(cerr)
		return cerr
	}

	if err != nil {
<<<<<<< HEAD
		showErrAndHelp(fmt.Errorf("Incorrect Usage."))
=======
		fmt.Fprintf(a.Writer, "Incorrect Usage.\n\n")
		ShowAppHelp(context)
		fmt.Fprintln(a.Writer)
>>>>>>> 50c77ece
		return err
	}

	if checkCompletions(context) {
		return nil
	}

	if checkHelp(context) {
		return nil
	}

	if checkVersion(context) {
		return nil
	}

	if a.After != nil {
		defer func() {
			// err is always nil here.
			// There is a check to see if it is non-nil
			// just few lines before.
			err = a.After(context)
		}()
	}

	if a.Before != nil {
		err := a.Before(context)
		if err != nil {
			return err
		}
	}

	args := context.Args()
	if args.Present() {
		name := args.First()
		c := a.Command(name)
		if c != nil {
			return c.Run(context)
		}
	}

	// Run default Action
	a.Action(context)
	return nil
}

// Another entry point to the cli app, takes care of passing arguments and error handling
func (a *App) RunAndExitOnError() {
	if err := a.Run(os.Args); err != nil {
		fmt.Fprintln(os.Stderr, err)
		os.Exit(1)
	}
}

// Invokes the subcommand given the context, parses ctx.Args() to generate command-specific flags
func (a *App) RunAsSubcommand(ctx *Context) (err error) {
	// append help to commands
	if len(a.Commands) > 0 {
		if a.Command(helpCommand.Name) == nil && !a.HideHelp {
			a.Commands = append(a.Commands, helpCommand)
			if (HelpFlag != BoolFlag{}) {
				a.appendFlag(HelpFlag)
			}
		}
	}

	// append flags
	if a.EnableBashCompletion {
		a.appendFlag(BashCompletionFlag)
	}

	// parse flags
	set := flagSet(a.Name, a.Flags)
	set.SetOutput(ioutil.Discard)
	err = set.Parse(ctx.Args().Tail())
	nerr := normalizeFlags(a.Flags, set)
	cerr := checkRequiredFlags(a.Flags, set)

	context := NewContext(a, set, ctx.globalSet)

<<<<<<< HEAD
	// Define here so it closes over the above variables
	showErrAndHelp := func(err error) {
		fmt.Println(err)
		fmt.Println("")
=======
	if nerr != nil {
		fmt.Fprintln(a.Writer, nerr)
>>>>>>> 50c77ece
		if len(a.Commands) > 0 {
			ShowSubcommandHelp(context)
		} else {
			ShowCommandHelp(ctx, context.Args().First())
		}
<<<<<<< HEAD
		fmt.Println("")

	}

	if nerr != nil {
		showErrAndHelp(nerr)
=======
		fmt.Fprintln(a.Writer)
>>>>>>> 50c77ece
		return nerr
	}

	if cerr != nil {
		showErrAndHelp(cerr)
		return cerr
	}

	if err != nil {
		fmt.Fprintf(a.Writer, "Incorrect Usage.\n\n")
		ShowSubcommandHelp(context)
		return err
	}

	if checkCompletions(context) {
		return nil
	}

	if len(a.Commands) > 0 {
		if checkSubcommandHelp(context) {
			return nil
		}
	} else {
		if checkCommandHelp(ctx, context.Args().First()) {
			return nil
		}
	}

	if a.After != nil {
		defer func() {
			// err is always nil here.
			// There is a check to see if it is non-nil
			// just few lines before.
			err = a.After(context)
		}()
	}

	if a.Before != nil {
		err := a.Before(context)
		if err != nil {
			return err
		}
	}

	args := context.Args()
	if args.Present() {
		name := args.First()
		c := a.Command(name)
		if c != nil {
			return c.Run(context)
		}
	}

	// Run default Action
	a.Action(context)

	return nil
}

// Returns the named command on App. Returns nil if the command does not exist
func (a *App) Command(name string) *Command {
	for _, c := range a.Commands {
		if c.HasName(name) {
			return &c
		}
	}

	return nil
}

func (a *App) hasFlag(flag Flag) bool {
	for _, f := range a.Flags {
		if flag == f {
			return true
		}
	}

	return false
}

func (a *App) appendFlag(flag Flag) {
	if !a.hasFlag(flag) {
		a.Flags = append(a.Flags, flag)
	}
}<|MERGE_RESOLUTION|>--- conflicted
+++ resolved
@@ -116,28 +116,20 @@
 	set.SetOutput(ioutil.Discard)
 	err = set.Parse(arguments[1:])
 	nerr := normalizeFlags(a.Flags, set)
-<<<<<<< HEAD
 	cerr := checkRequiredFlags(a.Flags, set)
 
 	context := NewContext(a, set, set)
 
 	// Define here so it closes over the above variables
 	showErrAndHelp := func(err error) {
-		fmt.Println(err)
-		fmt.Println("")
+		fmt.Fprintln(a.Writer, err)
+		fmt.Fprintln(a.Writer)
 		ShowAppHelp(context)
-		fmt.Println("")
+		fmt.Fprintln(a.Writer)
 	}
 
 	if nerr != nil {
 		showErrAndHelp(nerr)
-=======
-	if nerr != nil {
-		fmt.Fprintln(a.Writer, nerr)
-		context := NewContext(a, set, set)
-		ShowAppHelp(context)
-		fmt.Fprintln(a.Writer)
->>>>>>> 50c77ece
 		return nerr
 	}
 
@@ -147,13 +139,7 @@
 	}
 
 	if err != nil {
-<<<<<<< HEAD
 		showErrAndHelp(fmt.Errorf("Incorrect Usage."))
-=======
-		fmt.Fprintf(a.Writer, "Incorrect Usage.\n\n")
-		ShowAppHelp(context)
-		fmt.Fprintln(a.Writer)
->>>>>>> 50c77ece
 		return err
 	}
 
@@ -233,30 +219,20 @@
 
 	context := NewContext(a, set, ctx.globalSet)
 
-<<<<<<< HEAD
 	// Define here so it closes over the above variables
 	showErrAndHelp := func(err error) {
-		fmt.Println(err)
-		fmt.Println("")
-=======
-	if nerr != nil {
-		fmt.Fprintln(a.Writer, nerr)
->>>>>>> 50c77ece
+		fmt.Fprintln(a.Writer, err)
+		fmt.Fprintln(a.Writer)
 		if len(a.Commands) > 0 {
 			ShowSubcommandHelp(context)
 		} else {
 			ShowCommandHelp(ctx, context.Args().First())
 		}
-<<<<<<< HEAD
-		fmt.Println("")
-
+		fmt.Fprintln(a.Writer, err)
 	}
 
 	if nerr != nil {
 		showErrAndHelp(nerr)
-=======
-		fmt.Fprintln(a.Writer)
->>>>>>> 50c77ece
 		return nerr
 	}
 
@@ -266,8 +242,7 @@
 	}
 
 	if err != nil {
-		fmt.Fprintf(a.Writer, "Incorrect Usage.\n\n")
-		ShowSubcommandHelp(context)
+		showErrAndHelp(err)
 		return err
 	}
 
